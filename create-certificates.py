#!/usr/bin/env python3

import sys
if sys.version_info.major < 3:
    sys.stderr.write('Sorry, Python 3.x required by this script.\n')
    sys.exit(1)

import getopt
import argparse
import hashlib
import bitcoin.rpc
import sys
import json
import glob
import binascii
import requests
import io
import random
from datetime import datetime
import time
import urllib.parse
from itertools import islice
import shutil
import os

from bitcoin import params
from bitcoin.core import *
from bitcoin.core.script import *
from bitcoin.wallet import CBitcoinAddress, CBitcoinSecret
from bitcoin.signmessage import BitcoinMessage, VerifyMessage, SignMessage

from pycoin.tx import Tx, TxOut
from pycoin.tx.pay_to import build_hash160_lookup
from pycoin.key import Key
from pycoin.encoding import wif_to_secret_exponent
from pycoin.serialize import h2b

import config
import helpers
import secrets

unhexlify = binascii.unhexlify
hexlify = binascii.hexlify
if sys.version > '3':
    unhexlify = lambda h: binascii.unhexlify(h.encode('utf8'))
    hexlify = lambda b: binascii.hexlify(b).decode('utf8')

REMOTE_CONNECT = True

def make_remote_url(command, extras={}):
    url = "http://blockchain.info/merchant/%s/%s?password=%s" % (secrets.WALLET_GUID, command, secrets.WALLET_PASSWORD)
    # url = "http://localhost:3000/merchant/%s/%s?password=%s" % (secrets.WALLET_GUID, command, secrets.WALLET_PASSWORD)
    if len(extras) > 0:
        addon = ''
        for name in list(extras.keys()):
            addon = "%s&%s=%s" % (addon, name, extras[name])
        url = url+addon
    return url

def check_for_errors(r):
    if int(r.status_code) != 200:
        sys.stderr.write("Error: %s\n" % (r.json()['error']))
        sys.exit(1)
    elif r.json().get('error', None):
        sys.stderr.write("Error: %s\n" % (r.json()['error']))
        sys.exit(1)
    return r

def check_if_confirmed(address):
    """Checks if all the BTC in the address has been confirmed. Returns true if is has been confirmed and false if it has not."""
    confirmed_url =  make_remote_url('address_balance', {"address": address, "confirmations": 1})
    unconfirmed_url = make_remote_url('address_balance', {"address": address, "confirmations": 0})
    confirmed_result = check_for_errors(requests.get(confirmed_url))
    unconfirmed_result = check_for_errors(requests.get(unconfirmed_url))
    confirmed_balance = int(confirmed_result.json()["balance"])
    unconfirmed_balance = int(unconfirmed_result.json()["balance"])
    if unconfirmed_balance and confirmed_balance:
        if confirmed_balance > 0:
            return True
    else:
        return False

def wait_for_confirmation(address):
    print("Waiting for a pending transaction to be confirmed for address %s" % (address))
    benchmark = datetime.now()
    while(True):
        # confirmed_tx = check_if_confirmed(secrets.STORAGE_ADDRESS)
        confirmed_tx = check_if_confirmed(address)
        elapsed_time = str(datetime.now()-benchmark)
        if confirmed_tx == True:
            print("It took %s to process the trasaction" % (elapsed_time))
            break
        print("Time: %s, waiting 30 seconds and then checking if transaction is confirmed" % (elapsed_time))
        time.sleep(30)
    return confirmed_tx

def prepare_btc():
    print("Starting script...\n")
    if REMOTE_CONNECT == True:

        # r = check_for_errors( requests.get( make_remote_url('login', {'api_code': ''})) )

        # first make sure that there are no pending transactions for the storage address
        confirmed_tx = wait_for_confirmation(config.STORAGE_ADDRESS)

        num_certs = len(glob.glob(config.UNSIGNED_CERTS_FOLDER + "*"))
        print("Creating %s temporary addresses...\n" % num_certs)

        temp_addresses = {}
        for i in range(num_certs):
            r = check_for_errors( requests.get( make_remote_url('new_address', {"label": "temp-address-%s" % (i)})) )
            temp_addresses[r.json()["address"]] = int((2*config.BLOCKCHAIN_DUST+2*config.TX_FEES)* COIN)

        print("Transfering BTC to temporary addresses...\n")

        #batches = []
        #it = iter(temp_addresses)
        #for i in iter(range(0, len(temp_addresses), config.BATCH_SIZE)):
        #    batch = {}
        #    for k in islice(it, config.BATCH_SIZE):
        #        batch[k] = temp_addresses[k]
        #    batches.append(batch)

<<<<<<< HEAD
        #for batch in batches:
        r = check_for_errors( requests.get( make_remote_url('sendmany', {"from": secrets.STORAGE_ADDRESS, "recipients": urllib.parse.quote_plus(json.dumps(temp_addresses)), "fee": int(helpers.calculate_txfee(1, len(temp_addresses))) }) ) )

        print("Waiting for confirmation of transfer...")
        random_address = random.choice(list(temp_addresses.keys()))

        confirmed_tx = wait_for_confirmation(random_address)
=======
        print batches

        for batch in batches:
            r = check_for_errors( requests.get( make_remote_url('sendmany', {"from": secrets.STORAGE_ADDRESS, "recipients": urllib.parse.quote_plus(json.dumps(temp_addresses)), "fee": int(config.TX_FEES*COIN) }) ) )

            print("Waiting for confirmation of transfer...")
            random_address = random.choice(list(temp_addresses.keys()))
            # benchmark = datetime.now()
            confirmed_tx = wait_for_confirmation(random_address)
>>>>>>> b3079a83

        print("\nMaking transfer to issuing address...\n")
        for address in list(temp_addresses.keys()):
            r = check_for_errors( requests.get( make_remote_url('payment', {
                "from": address, 
                "to": secrets.ISSUING_ADDRESS, 
                "amount": int((2*config.BLOCKCHAIN_DUST+config.TX_FEES)*COIN), 
                "fee": int(config.TX_FEES*COIN)} )))
            r = check_for_errors( requests.get( make_remote_url('archive_address', {"address": address} ) ) )
        
        return "\nTransfered BTC needed to issue certificates\n"

def prepare_certs():
    folders_to_clear = [config.SIGNED_CERTS_FOLDER, config.HASHED_CERTS_FOLDER, config.UNSIGNED_TXS_FOLDER, config.UNSENT_TXS_FOLDER, config.SENT_TXS_FOLDER]
    for folder in folders_to_clear:
        helpers.clear_folder(folder)
    cert_info = {}
    for f in glob.glob(config.UNSIGNED_CERTS_FOLDER + "*"):
        cert = json.loads(open(f).read())
        cert_info[f.split("/")[-1].split(".")[0]] = {
            "name": cert["recipient"]["givenName"] + " " + cert["recipient"]["familyName"],
            "pubkey": cert["recipient"]["pubkey"]
        }
    return cert_info


# Sign the certificates
def sign_certs():
    privkey = CBitcoinSecret(helpers.import_key())
    for f in glob.glob(config.UNSIGNED_CERTS_FOLDER + "*"):
        uid = helpers.get_uid(f)
        cert = json.loads(open(f).read())
        message = BitcoinMessage(cert["assertion"]["uid"])
        print("Signing certificate for recipient id: %s ..." % (uid))
        signature = SignMessage(privkey, message)
        cert["signature"] = str(signature, 'utf-8')
        cert = json.dumps(cert)
        open(config.SIGNED_CERTS_FOLDER+uid+".json", "wb").write(bytes(cert, 'utf-8'))
    return "Signed certificates for recipients\n"

# Hash the certificates
def hash_certs():
    for f in glob.glob(config.SIGNED_CERTS_FOLDER+"*"):
        uid = helpers.get_uid(f)
        cert = open(f, 'rb').read()
        print("Hashing certificate for recipient id: %s ..." % (uid))
        hashed_cert = hashlib.sha256(cert).digest()
        open(config.HASHED_CERTS_FOLDER + uid + ".txt", "wb").write(hashed_cert)
    return "Hashed certificates for recipients\n"

# Make transactions for the certificates
def build_cert_txs(cert_info):
    ct = -1
    for f in glob.glob(config.HASHED_CERTS_FOLDER+"*"):
        uid = helpers.get_uid(f)
        cert = open(f, 'rb').read()
        print("Creating tx of certificate for recipient id: %s ..." % (uid))

        txouts = []
        if REMOTE_CONNECT == True:
            r = requests.get("https://blockchain.info/unspent?active=%s&format=json" % (secrets.ISSUING_ADDRESS)).json()
            unspent = []
            for u in r['unspent_outputs']:
                u['outpoint'] = COutPoint(unhexlify(u['tx_hash']), u['tx_output_n'])
                del u['tx_hash']
                del u['tx_output_n']
                u['address'] = CBitcoinAddress(secrets.ISSUING_ADDRESS)
                u['scriptPubKey'] = CScript(unhexlify(u['script']))
                u['amount'] = int(u['value'])
                unspent.append(u)
        else:
            unspent = proxy.listunspent(addrs=[secrets.ISSUING_ADDRESS])
            unspent = sorted(unspent, key=lambda x: hash(x['amount']))

        last_input = unspent[ct]
        txins = [CTxIn(last_input['outpoint'])]
        value_in = last_input['amount']

        recipient_addr = CBitcoinAddress(cert_info[uid]["pubkey"])
        recipient_out = CMutableTxOut(int(config.BLOCKCHAIN_DUST*COIN), recipient_addr.to_scriptPubKey())

        revoke_addr = CBitcoinAddress(secrets.REVOCATION_ADDRESS)
        revoke_out = CMutableTxOut(int(config.BLOCKCHAIN_DUST*COIN), revoke_addr.to_scriptPubKey())

        cert_out = CMutableTxOut(0, CScript([OP_RETURN, cert]))
        txouts = [recipient_out] + [revoke_out]

        if int(value_in-((config.BLOCKCHAIN_DUST*2+config.TX_FEES)*COIN)) > 0:
            change_addr = CBitcoinAddress(secrets.ISSUING_ADDRESS)
            change_out = CMutableTxOut(int(value_in-((config.BLOCKCHAIN_DUST*2+config.TX_FEES)*COIN)), change_addr.to_scriptPubKey())
            txouts = txouts + [change_out]
        
        txouts = txouts + [cert_out]

        tx = CMutableTransaction(txins, txouts)
        hextx = hexlify(tx.serialize())
        open(config.UNSIGNED_TXS_FOLDER + uid + ".txt", "wb").write(bytes(hextx, 'utf-8'))
        ct -= 1
        
    return ("Created unsigned txs for recipients\n", last_input)

def sign_cert_txs(last_input):
    for f in glob.glob(config.UNSIGNED_TXS_FOLDER+"*"):
        uid = helpers.get_uid(f)
        hextx = str(open(f, 'rb').read(), 'utf-8')

        print("Signing tx with private key for recipient id: %s ..." % uid)

        tx = Tx.from_hex(hextx)
        wif = wif_to_secret_exponent(helpers.import_key())
        lookup = build_hash160_lookup([wif])
        tx.set_unspents([ TxOut(coin_value=last_input['amount'], script=unhexlify(last_input['script'])) ])

        tx = tx.sign(lookup)
        hextx = tx.as_hex()
        open(config.UNSENT_TXS_FOLDER + uid + ".txt", "wb").write(bytes(hextx, 'utf-8'))
    return "Signed txs with private key\n"

def verify_cert_txs():

    def verify_signature(address, signed_cert):
        message = BitcoinMessage(signed_cert["assertion"]["uid"])
        signature = signed_cert["signature"]
        return VerifyMessage(address, message, signature)

    def verify_doc(uid):
        hashed_cert = hashlib.sha256(open(config.SIGNED_CERTS_FOLDER+uid+".json", 'rb').read()).hexdigest()
        op_return_hash = open(config.UNSENT_TXS_FOLDER+uid+".txt").read()[-72:-8]
        if hashed_cert == op_return_hash:
            return True
        return False


    for f in glob.glob(config.UNSENT_TXS_FOLDER+"*"):
        uid = helpers.get_uid(f)
        print("UID: \t\t\t" + uid)
        verified_sig = verify_signature(secrets.ISSUING_ADDRESS, json.loads(open(config.SIGNED_CERTS_FOLDER+uid+".json").read()))
        verified_doc = verify_doc(uid)
        print("VERIFY SIGNATURE: \t%s " % (verified_sig))
        print("VERIFY_OP_RETURN: \t%s " % (verified_doc))
        if verified_sig == False or verified_doc == False:
            sys.stderr.write('Sorry, there seems to be an issue with the certificate for recipient id: %s' % (uid))
            sys.exit(1)

    return "Verified transactions are complete."

def send_txs():
    for f in glob.glob(config.UNSENT_TXS_FOLDER+"*"):
        uid = helpers.get_uid(f)
        hextx = str(open(f, 'rb').read(), 'utf-8')
        if REMOTE_CONNECT == True:
            r = requests.post("https://insight.bitpay.com/api/tx/send", json={"rawtx": hextx})
            if int(r.status_code) != 200:
                sys.stderr.write("Error broadcasting the transaction through the Insight API. Error msg: %s" % r.text)
                sys.exit(1)
            else:
                txid = r.json().get('txid', None)
        else:
            proxy = bitcoin.rpc.Proxy()
            txid = b2lx(lx(proxy._call('sendrawtransaction', hextx)))
        open(config.SENT_TXS_FOLDER + uid + ".txt", "wb").write(bytes(txid, 'utf-8'))
        print("Broadcast transaction for certificate id %s with a txid of %s" % (uid, txid))
    return "Broadcast all transactions."

def main(argv):
    parser = argparse.ArgumentParser(description='Create digital certificates')
    parser.add_argument('--remote', default=1, help='Use remote or local bitcoind (default: remote)')
    parser.add_argument('--transfer', default=1, help='Transfer BTC to issuing address (default: 1). Only change this option for troubleshooting.')
    parser.add_argument('--create', default=1, help='Create certificate transactions (default: 1). Only change this option for troubleshooting.')
    parser.add_argument('--broadcast', default=1, help='Broadcast transactions (default: 1). Only change this option for troubleshooting.')
    parser.add_argument('--wificheck', default=1, help='Used to make sure your private key is not plugged in with the wifi on (default: 1). Only change this option for troubleshooting.')
    args = parser.parse_args()

    timestamp = str(time.time())
    
    if args.remote == 0:
        REMOTE_CONNECT = False
        proxy = bitcoin.rpc.Proxy()
        address_balance = proxy.getreceivedbyaddress(addr=secrets.ISSUING_ADDRESS)
    if args.remote == 1:
        REMOTE_CONNECT = True
        COIN = config.COIN

    if args.transfer==0:
        address_balance = requests.get("https://blockchain.info/address/%s?format=json&limit=1" % (secrets.ISSUING_ADDRESS)).json()['final_balance']
        cost_to_issue = int((config.BLOCKCHAIN_DUST*2+config.TX_FEES)*COIN) * len(glob.glob(config.UNSIGNED_CERTS_FOLDER + "*"))
        if address_balance < cost_to_issue:
            sys.stderr.write('Sorry, please add %s BTC to the address %s.\n' % ((cost_to_issue - address_balance)/COIN, secrets.ISSUING_ADDRESS))
            sys.exit(1)

    if args.transfer==1:
        if REMOTE_CONNECT==True:
            if args.wificheck == 1:
                helpers.check_internet_on()
            print(prepare_btc())
        else:
            pass

    if args.create==1:
        cert_info = prepare_certs()
        
        if args.wificheck == 1:
            helpers.check_internet_off()
        print(sign_certs())
        shutil.copytree(config.SIGNED_CERTS_FOLDER, config.ARCHIVE_CERTS_FOLDER+timestamp)
        
        if args.wificheck == 1:
            helpers.check_internet_on()
        print(hash_certs())
        message, last_input = build_cert_txs(cert_info)
        print(message)
        
        if args.wificheck == 1:
            helpers.check_internet_off()
        print(sign_cert_txs(last_input))
        print(verify_cert_txs())

    if args.broadcast==1:
        if args.wificheck == 1:
            helpers.check_internet_on()
        send_txs()
        shutil.copytree(config.SENT_TXS_FOLDER, config.ARCHIVE_TXS_FOLDER+timestamp)

if __name__ == "__main__":
    main(sys.argv[1:])
<|MERGE_RESOLUTION|>--- conflicted
+++ resolved
@@ -113,33 +113,12 @@
 
         print("Transfering BTC to temporary addresses...\n")
 
-        #batches = []
-        #it = iter(temp_addresses)
-        #for i in iter(range(0, len(temp_addresses), config.BATCH_SIZE)):
-        #    batch = {}
-        #    for k in islice(it, config.BATCH_SIZE):
-        #        batch[k] = temp_addresses[k]
-        #    batches.append(batch)
-
-<<<<<<< HEAD
-        #for batch in batches:
         r = check_for_errors( requests.get( make_remote_url('sendmany', {"from": secrets.STORAGE_ADDRESS, "recipients": urllib.parse.quote_plus(json.dumps(temp_addresses)), "fee": int(helpers.calculate_txfee(1, len(temp_addresses))) }) ) )
 
         print("Waiting for confirmation of transfer...")
         random_address = random.choice(list(temp_addresses.keys()))
 
         confirmed_tx = wait_for_confirmation(random_address)
-=======
-        print batches
-
-        for batch in batches:
-            r = check_for_errors( requests.get( make_remote_url('sendmany', {"from": secrets.STORAGE_ADDRESS, "recipients": urllib.parse.quote_plus(json.dumps(temp_addresses)), "fee": int(config.TX_FEES*COIN) }) ) )
-
-            print("Waiting for confirmation of transfer...")
-            random_address = random.choice(list(temp_addresses.keys()))
-            # benchmark = datetime.now()
-            confirmed_tx = wait_for_confirmation(random_address)
->>>>>>> b3079a83
 
         print("\nMaking transfer to issuing address...\n")
         for address in list(temp_addresses.keys()):
